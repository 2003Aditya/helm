--- conflicted
+++ resolved
@@ -217,14 +217,10 @@
 	}
 	cv, err := repoIndex.Get(chartName, opts.ChartVersion)
 	if err != nil {
-<<<<<<< HEAD
-		return "", fmt.Errorf("%s not found in %s repository", errMsg, repoURL)
-=======
 		return "", ChartNotFoundError{
 			Chart:   errMsg,
 			RepoURL: repoURL,
 		}
->>>>>>> d9bc0a94
 	}
 
 	if len(cv.URLs) == 0 {

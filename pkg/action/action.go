--- conflicted
+++ resolved
@@ -199,79 +199,4 @@
 	ToRESTConfig() (*rest.Config, error)
 	ToDiscoveryClient() (discovery.CachedDiscoveryInterface, error)
 	ToRESTMapper() (meta.RESTMapper, error)
-<<<<<<< HEAD
-=======
-}
-
-// execHooks is a method for exec-ing all hooks of the given type. This is to
-// avoid duplicate code in various actions
-func execHooks(client kube.Interface, hs []*release.Hook, hook string, timeout time.Duration) error {
-	executingHooks := []*release.Hook{}
-
-	for _, h := range hs {
-		for _, e := range h.Events {
-			if string(e) == hook {
-				executingHooks = append(executingHooks, h)
-			}
-		}
-	}
-
-	sort.Sort(hookByWeight(executingHooks))
-	for _, h := range executingHooks {
-		if err := deleteHookByPolicy(client, h, hooks.BeforeHookCreation); err != nil {
-			return err
-		}
-
-		resources, err := client.Build(bytes.NewBufferString(h.Manifest))
-		if err != nil {
-			return errors.Wrapf(err, "unable to build kubernetes object for %s hook %s", hook, h.Path)
-		}
-		if _, err := client.Create(resources); err != nil {
-			return errors.Wrapf(err, "warning: Hook %s %s failed", hook, h.Path)
-		}
-
-		if err := client.WatchUntilReady(resources, timeout); err != nil {
-			// If a hook is failed, checkout the annotation of the hook to determine whether the hook should be deleted
-			// under failed condition. If so, then clear the corresponding resource object in the hook
-			if err := deleteHookByPolicy(client, h, hooks.HookFailed); err != nil {
-				return err
-			}
-			return err
-		}
-	}
-
-	// If all hooks are succeeded, checkout the annotation of each hook to determine whether the hook should be deleted
-	// under succeeded condition. If so, then clear the corresponding resource object in each hook
-	for _, h := range executingHooks {
-		if err := deleteHookByPolicy(client, h, hooks.HookSucceeded); err != nil {
-			return err
-		}
-		h.LastRun = time.Now()
-	}
-
-	return nil
-}
-
-// deleteHookByPolicy deletes a hook if the hook policy instructs it to
-func deleteHookByPolicy(client kube.Interface, h *release.Hook, policy string) error {
-	if hookHasDeletePolicy(h, policy) {
-		resources, err := client.Build(bytes.NewBufferString(h.Manifest))
-		if err != nil {
-			return errors.Wrapf(err, "unable to build kubernetes object for deleting hook %s", h.Path)
-		}
-		_, errs := client.Delete(resources)
-		if len(errs) > 0 {
-			return errors.New(joinErrors(errs))
-		}
-	}
-	return nil
-}
-
-func joinErrors(errs []error) string {
-	es := make([]string, 0, len(errs))
-	for _, e := range errs {
-		es = append(es, e.Error())
-	}
-	return strings.Join(es, "; ")
->>>>>>> 63813fe7
 }